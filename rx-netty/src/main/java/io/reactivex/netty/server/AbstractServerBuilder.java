--- conflicted
+++ resolved
@@ -43,11 +43,8 @@
     protected final ConnectionHandler<I, O> connectionHandler;
     protected final int port;
     protected LogLevel wireLogginLevel;
-<<<<<<< HEAD
     protected MetricEventsListenerFactory eventListenersFactory;
-=======
     private SSLEngineFactory sslEngineFactory;
->>>>>>> 58410562
 
     protected AbstractServerBuilder(int port, T bootstrap, ConnectionHandler<I, O> connectionHandler) {
         if (null == connectionHandler) {
@@ -149,7 +146,9 @@
             pipelineConfigurator = PipelineConfigurators.appendLoggingConfigurator(pipelineConfigurator,
                                                                                    wireLogginLevel);
         }
-<<<<<<< HEAD
+        if(null != sslEngineFactory) {
+            appendPipelineConfigurator(PipelineConfigurators.<I, O>sslConfigurator(sslEngineFactory));
+        }
         S server = createServer();
         if (null != eventListenersFactory) {
             MetricEventsListener<? extends ServerMetricsEvent<?>> listener = newMetricsListener(eventListenersFactory,
@@ -157,12 +156,6 @@
             server.subscribe(listener);
         }
         return server;
-=======
-        if(null != sslEngineFactory) {
-            appendPipelineConfigurator(PipelineConfigurators.<I, O>sslConfigurator(sslEngineFactory));
-        }
-        return createServer();
->>>>>>> 58410562
     }
 
     protected abstract Class<? extends C> defaultServerChannelClass();
