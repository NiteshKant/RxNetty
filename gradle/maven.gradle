// Maven side of things
apply plugin: 'maven' // Java plugin has to have been already applied for the conf2scope mappings to work
apply plugin: 'signing'

<<<<<<< HEAD
signing {
    required { gradle.taskGraph.hasTask(uploadMavenCentral) }
    sign configurations.archives
}
=======
    signing {
        required { gradle.taskGraph.hasTask(uploadMavenCentral) }
        sign configurations.archives
    }
>>>>>>> 618503cb

/**
 * Publishing to Maven Central example provided from http://jedicoder.blogspot.com/2011/11/automated-gradle-project-deployment-to.html
 * artifactory will execute uploadArchives to force generation of ivy.xml, and we don't want that to trigger an upload to maven
 * central, so using custom upload task.
 */
task uploadMavenCentral(type:Upload, dependsOn: signArchives) {
    configuration = configurations.archives
    onlyIf { ['release', 'snapshot'].contains(project.status) }
        repositories.mavenDeployer {
            beforeDeployment { signing.signPom(it) }

            // To test deployment locally, use the following instead of oss.sonatype.org
            //repository(url: "file://localhost/${rootProject.rootDir}/repo")

            def sonatypeUsername = rootProject.hasProperty('sonatypeUsername')?rootProject.sonatypeUsername:''
            def sonatypePassword = rootProject.hasProperty('sonatypePassword')?rootProject.sonatypePassword:''

                repository(url: 'https://oss.sonatype.org/service/local/staging/deploy/maven2') {
                    authentication(userName: sonatypeUsername, password: sonatypePassword)
                }

                snapshotRepository(url: 'https://oss.sonatype.org/content/repositories/snapshots/') {
                    authentication(userName: sonatypeUsername, password: sonatypePassword)
                }

                // Prevent datastamp from being appending to artifacts during deployment
                uniqueVersion = false
              
                // Closure to configure all the POM with extra info, common to all projects
                pom.project {
                    name "${project.name}"
                    description "${project.name} developed by Netflix"
                    developers {
                        developer {
                            id 'netflixgithub'
                            name 'Netflix Open Source Development'
                            email 'talent@netflix.com'
                        }
                    }
                    licenses {
                        license {
                            name 'The Apache Software License, Version 2.0'
                            url 'http://www.apache.org/licenses/LICENSE-2.0.txt'
                            distribution 'repo'
                        }
                    }
                    url "https://github.com/Netflix/${rootProject.githubProjectName}"
                    scm {
                        connection "scm:git:git@github.com:Netflix/${rootProject.githubProjectName}.git"
                        url "scm:git:git@github.com:Netflix/${rootProject.githubProjectName}.git"
                        developerConnection "scm:git:git@github.com:Netflix/${rootProject.githubProjectName}.git"
                    }
                    issueManagement {
                        system 'github'
                        url "https://github.com/Netflix/${rootProject.githubProjectName}/issues"
                    }
                }
        }
<<<<<<< HEAD
}
=======
}
>>>>>>> 618503cb
<|MERGE_RESOLUTION|>--- conflicted
+++ resolved
@@ -1,18 +1,12 @@
 // Maven side of things
-apply plugin: 'maven' // Java plugin has to have been already applied for the conf2scope mappings to work
-apply plugin: 'signing'
+subprojects {
+    apply plugin: 'maven' // Java plugin has to have been already applied for the conf2scope mappings to work
+    apply plugin: 'signing'
 
-<<<<<<< HEAD
-signing {
-    required { gradle.taskGraph.hasTask(uploadMavenCentral) }
-    sign configurations.archives
-}
-=======
     signing {
         required { gradle.taskGraph.hasTask(uploadMavenCentral) }
         sign configurations.archives
     }
->>>>>>> 618503cb
 
 /**
  * Publishing to Maven Central example provided from http://jedicoder.blogspot.com/2011/11/automated-gradle-project-deployment-to.html
@@ -25,8 +19,8 @@
         repositories.mavenDeployer {
             beforeDeployment { signing.signPom(it) }
 
-            // To test deployment locally, use the following instead of oss.sonatype.org
-            //repository(url: "file://localhost/${rootProject.rootDir}/repo")
+                // To test deployment locally, use the following instead of oss.sonatype.org
+                //repository(url: "file://localhost/${rootProject.rootDir}/repo")
 
             def sonatypeUsername = rootProject.hasProperty('sonatypeUsername')?rootProject.sonatypeUsername:''
             def sonatypePassword = rootProject.hasProperty('sonatypePassword')?rootProject.sonatypePassword:''
@@ -41,7 +35,7 @@
 
                 // Prevent datastamp from being appending to artifacts during deployment
                 uniqueVersion = false
-              
+
                 // Closure to configure all the POM with extra info, common to all projects
                 pom.project {
                     name "${project.name}"
@@ -71,9 +65,6 @@
                         url "https://github.com/Netflix/${rootProject.githubProjectName}/issues"
                     }
                 }
+            }
         }
-<<<<<<< HEAD
-}
-=======
-}
->>>>>>> 618503cb
+}