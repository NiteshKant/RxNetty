package io.reactivex.netty;

import io.reactivex.netty.codec.Codecs;
import io.reactivex.netty.codec.Decoder;
import io.reactivex.netty.filter.ServerSideFilters;
import io.reactivex.netty.slotting.SlottingStrategies;

import java.util.HashMap;
import java.util.Map;

import org.junit.Assert;
import org.junit.Test;

import rx.Notification;
import rx.Observable;
import rx.Observable.OnSubscribe;
import rx.Subscriber;
import rx.Subscription;
import rx.functions.Action1;
import rx.functions.Action2;
import rx.functions.Func1;
import rx.functions.Func2;
import rx.observables.MathObservable;
import rx.schedulers.Schedulers;
import rx.subjects.PublishSubject;
import rx.subjects.ReplaySubject;

import static org.junit.Assert.assertFalse;
import static org.junit.Assert.assertTrue;

public class RemoteObservableTest {

	@Test
	public void testServeObservable() throws InterruptedException{
		// setup
		Observable<Integer> os = Observable.range(0, 101);
		// serve
		PortSelectorWithinRange portSelector = new PortSelectorWithinRange(8000, 9000);
		int serverPort = portSelector.acquirePort();
		RemoteRxServer server = RemoteObservable.serve(serverPort, os, Codecs.integer());
		server.start();
		// connect
		Observable<Integer> oc = RemoteObservable.connect("localhost", serverPort, Codecs.integer());
		// assert
		MathObservable.sumInteger(oc).toBlockingObservable().forEach(new Action1<Integer>(){
			@Override
			public void call(Integer t1) {
				Assert.assertEquals(5050, t1.intValue()); // sum of number 0-100
			}
		});		
	}
	
	@Test
	public void testServeObservableByName() throws InterruptedException{
		// setup
		Observable<Integer> os = Observable.range(0, 101);
		// serve
		PortSelectorWithinRange portSelector = new PortSelectorWithinRange(8000, 9000);
		int serverPort = portSelector.acquirePort();
		RemoteRxServer server = RemoteObservable.serve(serverPort, "integers-from-0-100", os, Codecs.integer());
		server.start();
		// connect to observable by name
		Observable<Integer> oc = RemoteObservable.connect(new ConnectConfiguration.Builder<Integer>()
					.host("localhost")
					.port(serverPort)
					.name("integers-from-0-100")
					.decoder(Codecs.integer())			
					.build())
				.getObservable();
		// assert
        MathObservable.sumInteger(oc).toBlockingObservable().forEach(new Action1<Integer>(){
			@Override
			public void call(Integer t1) {
				Assert.assertEquals(5050, t1.intValue()); // sum of number 0-100
			}
		});		
	}
	
	@Test(expected=RuntimeException.class)
	public void testFailedToConnect() throws InterruptedException{
		// setup
		Observable<Integer> os = Observable.range(0, 101);
		// serve
		PortSelectorWithinRange portSelector = new PortSelectorWithinRange(8000, 9000);
		int serverPort = portSelector.acquirePort();
		int wrongPort = portSelector.acquirePort();

		RemoteRxServer server = RemoteObservable.serve(serverPort, os, Codecs.integer());
		server.start();
		// connect
		Observable<Integer> oc = RemoteObservable.connect("localhost", wrongPort, Codecs.integer());
		// assert
        MathObservable.sumInteger(oc).toBlockingObservable().forEach(new Action1<Integer>(){
			@Override
			public void call(Integer t1) {
				Assert.assertEquals(5050, t1.intValue()); // sum of number 0-100
			}
		});	
	}
	
	@Test
	public void testTrapSubscriptionErrorsInCallbackWithoutSuppress() throws InterruptedException{
		// setup
		Observable<Integer> os = Observable.range(0, 101);
		// serve
		PortSelectorWithinRange portSelector = new PortSelectorWithinRange(8000, 9000);
		int serverPort = portSelector.acquirePort();
		int wrongPort = portSelector.acquirePort();

		RemoteRxServer server = RemoteObservable.serve(serverPort, os, Codecs.integer());
		server.start();
		
		final MutableReference<Boolean> errorTrapped = new MutableReference<Boolean>(false);
		final MutableReference<Boolean> notSuppressed = new MutableReference<Boolean>(false);

		// setup error handler
		Action2<SubscribeInfo, Throwable> errorHandler = new Action2<SubscribeInfo, Throwable>(){
			@Override
			public void call(SubscribeInfo t1, Throwable t2) {
				if (t2 != null){
					errorTrapped.setValue(true);
				}
			}
		};
		
		Observable<Integer> oc = RemoteObservable.connect(new ConnectConfiguration.Builder<Integer>()
					.host("localhost")
					.port(wrongPort)
					.subscribeErrorHandler(errorHandler, false)
					.decoder(Codecs.integer())			
					.build())
				.getObservable();
		try{
			oc.toBlockingObservable().first();
		}catch(Throwable t){
			notSuppressed.setValue(true);
		}
		Assert.assertEquals(true, errorTrapped.getValue());
		Assert.assertEquals(true, notSuppressed.getValue());

	}
	
	@Test
	public void testTrapDecodingErrorsInCallbackWithoutSuppress() throws InterruptedException{
		// setup
		Observable<Integer> os = Observable.range(0, 101);
		// serve
		PortSelectorWithinRange portSelector = new PortSelectorWithinRange(8000, 9000);
		int serverPort = portSelector.acquirePort();

		RemoteRxServer server = RemoteObservable.serve(serverPort, os, Codecs.integer());
		server.start();
		
		final MutableReference<Boolean> errorTrapped = new MutableReference<Boolean>(false);
		final MutableReference<Boolean> notSuppressed = new MutableReference<Boolean>(false);

		// setup error handler
		Action2<Integer, Throwable> errorHandler = new Action2<Integer, Throwable>(){
			@Override
			public void call(Integer t1, Throwable t2) {
				if (t2 != null){
					errorTrapped.setValue(true);
				}
			}
		};
		
		Decoder<Integer> badDecoder = new Decoder<Integer>(){
			@Override
			public Integer decode(byte[] bytes) {
				throw new RuntimeException("bad decode!");
			}
		};
		
		Observable<Integer> oc = RemoteObservable.connect(new ConnectConfiguration.Builder<Integer>()
					.host("localhost")
					.port(serverPort)
					.deocdingErrorHandler(errorHandler, false)
					.decoder(badDecoder)			
					.build())
			.getObservable();
		try{
			oc.toBlockingObservable().first();
		}catch(Throwable t){
			notSuppressed.setValue(true);
		}
		Assert.assertEquals(true, errorTrapped.getValue());
		Assert.assertEquals(true, notSuppressed.getValue());

	}
	
	@Test
	public void testTrapDecodingErrorsInCallbackWithSuppress() throws InterruptedException{
		// setup
		Observable<Integer> os = Observable.range(0, 101);
		// serve
		PortSelectorWithinRange portSelector = new PortSelectorWithinRange(8000, 9000);
		int serverPort = portSelector.acquirePort();

		RemoteRxServer server = RemoteObservable.serve(serverPort, os, Codecs.integer());
		server.start();
		
		final MutableReference<Boolean> errorTrapped = new MutableReference<Boolean>(false);
		final MutableReference<Boolean> notSuppressed = new MutableReference<Boolean>(false);

		// setup error handler
		Action2<Integer, Throwable> errorHandler = new Action2<Integer, Throwable>(){
			@Override
			public void call(Integer t1, Throwable t2) {
				if (t2 != null){
					errorTrapped.setValue(true);
				}
			}
		};
		
		Decoder<Integer> badDecoder = new Decoder<Integer>(){
			@Override
			public Integer decode(byte[] bytes) {
				throw new RuntimeException("bad decode!");
			}
		};
		
		Observable<Integer> oc = RemoteObservable.connect(new ConnectConfiguration.Builder<Integer>()
				.host("localhost")
				.port(serverPort)
				.deocdingErrorHandler(errorHandler, true)
				.decoder(badDecoder)			
				.build())
			.getObservable();
		try{
			oc.subscribe();
		}catch(Throwable t){
			notSuppressed.setValue(true);
		}
		Thread.sleep(1000); // allow time for error callback
		
		Assert.assertEquals(true, errorTrapped.getValue());
		Assert.assertEquals(false, notSuppressed.getValue());

	}
	
	@Test
	public void testTrapSubscriptionErrorsInCallbackWithSuppress() throws InterruptedException{
		// setup
		Observable<Integer> os = Observable.range(0, 101);
		// serve
		PortSelectorWithinRange portSelector = new PortSelectorWithinRange(8000, 9000);
		PortSelectorWithinRange portSelector2 = new PortSelectorWithinRange(8000, 9000);
		int serverPort = portSelector.acquirePort();
		int wrongPort = portSelector2.acquirePort();

		RemoteRxServer server = RemoteObservable.serve(serverPort, os, Codecs.integer());
		server.start();
		
		final MutableReference<Boolean> errorTrapped = new MutableReference<Boolean>(false);
		final MutableReference<Boolean> notSuppressed = new MutableReference<Boolean>(false);

		// setup error handler
		Action2<SubscribeInfo, Throwable> errorHandler = new Action2<SubscribeInfo, Throwable>(){
			@Override
			public void call(SubscribeInfo t1, Throwable t2) {
				if (t2 != null){
					errorTrapped.setValue(true);
				}
			}
		};
		
		Observable<Integer> oc = RemoteObservable.connect(new ConnectConfiguration.Builder<Integer>()
				.host("localhost")
				.port(wrongPort)
				.subscribeErrorHandler(errorHandler, true)
				.decoder(Codecs.integer())			
				.build())
			.getObservable();
		try{
			oc.subscribe();
		}catch(Throwable t){
			notSuppressed.setValue(true);
		}
		Thread.sleep(1000); // allow time for error to trap		
		Assert.assertEquals(true, errorTrapped.getValue());
		Assert.assertEquals(false, notSuppressed.getValue());

	}
	
	@Test
	public void testServeTwoObservablesOnSamePort() throws InterruptedException{
		// setup
		Observable<Integer> os1 = Observable.range(0, 101);
		Observable<String> os2 = Observable.from(new String[]{"a","b","c","d","e"});
		// serve
		PortSelectorWithinRange portSelector = new PortSelectorWithinRange(8000, 9000);
		int serverPort = portSelector.acquirePort();

		RemoteRxServer server = new RemoteRxServer.Builder()
			.port(serverPort)
			.addObservable(new RemoteObservableConfiguration.Builder<Integer>()
					.name("ints")
					.encoder(Codecs.integer())
					.observable(os1)
					.build())
			.addObservable(new RemoteObservableConfiguration.Builder<String>()
					.name("strings")
					.encoder(Codecs.string())
					.observable(os2)
					.build())
			.build();
		
		server.start();
		// connect to observable by name
		Observable<Integer> ro1 = RemoteObservable.connect(new ConnectConfiguration.Builder<Integer>()
				.host("localhost")
				.port(serverPort)
				.name("ints")
				.decoder(Codecs.integer())			
				.build())
			.getObservable();

		Observable<String> ro2 = RemoteObservable.connect(new ConnectConfiguration.Builder<String>()
				.host("localhost")
				.port(serverPort)
				.name("strings")
				.decoder(Codecs.string())			
				.build())
			.getObservable();

		// assert
<<<<<<< HEAD
		MathObservable.sumInteger(ro1).toBlockingObservable().forEach(new Action1<Integer>(){
=======
        MathObservable.sumInteger(ro1).toBlockingObservable().forEach(new Action1<Integer>(){
>>>>>>> bbd39e36
			@Override
			public void call(Integer t1) {
				Assert.assertEquals(5050, t1.intValue()); // sum of number 0-100
			}
		});	
		ro2.reduce(new Func2<String,String,String>(){
			@Override
			public String call(String t1, String t2) {
				return t1+t2; // concat string
			}
		}).toBlockingObservable().forEach(new Action1<String>(){
			@Override
			public void call(String t1) {
				Assert.assertEquals("abcde", t1);
			}
		});
	}
	
	@Test
	public void testServedMergedObservables(){
		// setup
		Observable<Integer> os1 = Observable.range(0, 101);
		Observable<Integer> os2 = Observable.range(100, 101);
		ReplaySubject<Observable<Integer>> subject = ReplaySubject.create();
		subject.onNext(os1);
		subject.onNext(os2);
		subject.onCompleted();
		
		PortSelectorWithinRange portSelector = new PortSelectorWithinRange(8000, 9000);
		int port = portSelector.acquirePort();
		
		RemoteRxServer server = new RemoteRxServer.Builder()
			.port(port)
			.addObservable(new RemoteObservableConfiguration.Builder<Integer>()
					.encoder(Codecs.integer())
					.observable(Observable.merge(subject))
					.build())
			.build();
		
		// serve
		server.start();
		
		// connect
		Observable<Integer> oc = RemoteObservable.connect("localhost", port, Codecs.integer());
		// assert
<<<<<<< HEAD
		MathObservable.sumInteger(oc).toBlockingObservable().forEach(new Action1<Integer>(){
=======
        MathObservable.sumInteger(oc).toBlockingObservable().forEach(new Action1<Integer>(){
>>>>>>> bbd39e36
			@Override
			public void call(Integer t1) {
				Assert.assertEquals(20200, t1.intValue()); // sum of number 0-200
			}
		});
	}
	
	@Test
	public void testServerShutdownAfterComplete() throws InterruptedException{
		// setup
		final Observable<Integer> os = Observable.range(0, 101);
		// serve
		PortSelectorWithinRange portSelector = new PortSelectorWithinRange(8000, 9000);
		final int serverPort = portSelector.acquirePort();
		final MutableReference<Boolean> stopped = new MutableReference<Boolean>(false);
		// run in background
		new Thread(){
			@Override
            public void run(){
				RemoteRxServer server = RemoteObservable.serve(serverPort, os, Codecs.integer());
				server.start();
				server.blockUntilCompleted();
				stopped.setValue(true);
			}
		}.start();
		Thread.sleep(500); //allow time for server startup on background thread
		// connect
		Observable<Integer> oc = RemoteObservable.connect("localhost", serverPort, Codecs.integer());
		// assert
<<<<<<< HEAD
		MathObservable.sumInteger(oc).toBlockingObservable().forEach(new Action1<Integer>(){
=======
        MathObservable.sumInteger(oc).toBlockingObservable().forEach(new Action1<Integer>(){
>>>>>>> bbd39e36
			@Override
			public void call(Integer t1) {
				Assert.assertEquals(5050, t1.intValue()); // sum of number 0-100
			}
		});	
		Thread.sleep(500); //allow time for background thread to set boolean flag
		Assert.assertEquals(true, stopped.getValue());
	}
	
	@Test
	public void testServedMergedObservablesAddAfterServe(){
		// setup
		Observable<Integer> os1 = Observable.range(0, 100);
		Observable<Integer> os2 = Observable.range(100, 100);
		ReplaySubject<Observable<Integer>> subject = ReplaySubject.create();
		subject.onNext(os1);
		subject.onNext(os2);
		// serve
		PortSelectorWithinRange portSelector = new PortSelectorWithinRange(8000, 9000);
		int serverPort = portSelector.acquirePort();
		
		RemoteRxServer server = new RemoteRxServer.Builder()
			.port(serverPort)
			.addObservable(new RemoteObservableConfiguration.Builder<Integer>()
					.encoder(Codecs.integer())
					.observable(Observable.merge(subject))
					.build())
			.build();
		server.start();
		
		// add after serve
		Observable<Integer> os3 = Observable.range(200, 101);
		subject.onNext(os3);
		subject.onCompleted();
				
		// connect
		Observable<Integer> oc = RemoteObservable.connect("localhost", serverPort, Codecs.integer());
		// assert
<<<<<<< HEAD
		MathObservable.sumInteger(oc).toBlockingObservable().forEach(new Action1<Integer>(){
=======
        MathObservable.sumInteger(oc).toBlockingObservable().forEach(new Action1<Integer>(){
>>>>>>> bbd39e36
			@Override
			public void call(Integer t1) {
				Assert.assertEquals(45150, t1.intValue()); // sum of number 0-200
			}
		});
	}
	
	@Test
	public void testServedMergedObservablesAddAfterConnect(){
		// setup
		Observable<Integer> os1 = Observable.range(0, 100);
		Observable<Integer> os2 = Observable.range(100, 100);
		ReplaySubject<Observable<Integer>> subject = ReplaySubject.create();
		subject.onNext(os1);
		subject.onNext(os2);
		// serve
		PortSelectorWithinRange portSelector = new PortSelectorWithinRange(8000, 9000);
		int serverPort = portSelector.acquirePort();
		
		RemoteRxServer server = new RemoteRxServer.Builder()
			.port(serverPort)
			.addObservable(new RemoteObservableConfiguration.Builder<Integer>()
					.encoder(Codecs.integer())
					.observable(Observable.merge(subject))
					.build())
			.build();
		server.start();
		
		// add after serve
		Observable<Integer> os3 = Observable.range(200, 100);
		subject.onNext(os3);
				
		// connect
		Observable<Integer> oc = RemoteObservable.connect("localhost", serverPort, Codecs.integer());
		
		// add after connect
		Observable<Integer> os4 = Observable.range(300, 101);
		subject.onNext(os4);
		subject.onCompleted();
		
		// assert
<<<<<<< HEAD
		MathObservable.sumInteger(oc).toBlockingObservable().forEach(new Action1<Integer>(){
=======
        MathObservable.sumInteger(oc).toBlockingObservable().forEach(new Action1<Integer>(){
>>>>>>> bbd39e36
			@Override
			public void call(Integer t1) {
				Assert.assertEquals(80200, t1.intValue()); // sum of number 0-200
			}
		});
	}
	
	@Test
	public void testHashCodeSlottingServer(){
		// setup
		Observable<Integer> os = Observable.range(0, 101);
		// serve
		PortSelectorWithinRange portSelector = new PortSelectorWithinRange(8000, 9000);
		int serverPort = portSelector.acquirePort();
		
		RemoteRxServer server = new RemoteRxServer.Builder()
		.port(serverPort)
		.addObservable(new RemoteObservableConfiguration.Builder<Integer>()
				.encoder(Codecs.integer())
				.observable(os)
				.slottingStrategy(SlottingStrategies.<Integer>hashCodeSlotting(2))
				.build())
		.build();
		server.start();
		
		// connect with 2 remotes
		Observable<Integer> oc1 = RemoteObservable.connect("localhost", serverPort, Codecs.integer());
		Observable<Integer> oc2 = RemoteObservable.connect("localhost", serverPort, Codecs.integer());
		// merge results
		Observable<Integer> merged = Observable.merge(oc1,oc2);
		// assert
		MathObservable.sumInteger(merged).toBlockingObservable().forEach(new Action1<Integer>(){
			@Override
			public void call(Integer t1) {
				Assert.assertEquals(5050, t1.intValue()); // sum of number 0-100
			}
		});
		
	}
	
	@Test
	public void testChainedRemoteObservables() throws InterruptedException{
		
		// first node
		PortSelectorWithinRange portSelector = new PortSelectorWithinRange(8000, 9000);
		Observable<Integer> os = Observable.range(0, 100);
		
		int serverPort = portSelector.acquirePort();
		
		RemoteObservable.serve(serverPort, "source", os, Codecs.integer())
			.start();
		
		// middle node, receiving input from first node
		
		Observable<Integer> oc = RemoteObservable.connect(new ConnectConfiguration.Builder<Integer>()
				.host("localhost")
				.port(serverPort)
				.name("source")
				.decoder(Codecs.integer())			
				.build())
			.getObservable();

		// transform stream from first node
		Observable<Integer> transformed = oc.map(new Func1<Integer,Integer>(){
			@Override
			public Integer call(Integer t1) {
				return t1+1; // shift sequence by one
			}
		});
		int serverPort2 = portSelector.acquirePort();
		
		RemoteObservable.serve(serverPort2, "transformed", transformed, Codecs.integer())
			.start();
		
		// connect to second node
		Observable<Integer> oc2 = RemoteObservable.connect(new ConnectConfiguration.Builder<Integer>()
				.host("localhost")
				.port(serverPort2)
				.name("transformed")
				.decoder(Codecs.integer())			
				.build())
			.getObservable();

		
		MathObservable.sumInteger(oc2).toBlockingObservable().forEach(new Action1<Integer>(){
			@Override
			public void call(Integer t1) {
				Assert.assertEquals(5050, t1.intValue()); // sum of number 0-100
			}
		});		
	}
	
	@Test(expected=RuntimeException.class)
	public void testError(){
		PortSelectorWithinRange portSelector = new PortSelectorWithinRange(8000, 9000);
		Observable<Integer> os = Observable.create(new OnSubscribe<Integer>(){
			@Override
			public void call(Subscriber<? super Integer> subscriber) {
				subscriber.onNext(1);
				subscriber.onError(new Exception("test-exception"));
			}
		});
		int serverPort = portSelector.acquirePort();
		RemoteObservable.serve(serverPort, os, Codecs.integer())
			.start();
		Observable<Integer> oc = RemoteObservable.connect("localhost", serverPort, Codecs.integer());
		MathObservable.sumInteger(oc).toBlockingObservable().forEach(new Action1<Integer>(){
			@Override
			public void call(Integer t1) {
				Assert.assertEquals(5050, t1.intValue()); // sum of number 0-100
			}
		});		
	}
	
	@Test
	public void testUnsubscribeForRemoteObservable() throws InterruptedException{
		PortSelectorWithinRange portSelector = new PortSelectorWithinRange(8000, 9000);
		
		// serve up first observable
		final MutableReference<Boolean> sourceSubscriptionUnsubscribed = new MutableReference<Boolean>();
		Observable<Integer> os = Observable.create(new OnSubscribe<Integer>(){
			@Override
			public void call(Subscriber<? super Integer> subscriber) {
				int i=0;
				sourceSubscriptionUnsubscribed.setValue(subscriber.isUnsubscribed());
				while(!sourceSubscriptionUnsubscribed.getValue()){
					subscriber.onNext(i++);
					sourceSubscriptionUnsubscribed.setValue(subscriber.isUnsubscribed());
				}
			}
		}).subscribeOn(Schedulers.io());
		
		int serverPort = portSelector.acquirePort();
		RemoteObservable.serve(serverPort, os, Codecs.integer())
			.start();
		
		// connect to remote observable
		Observable<Integer> oc = RemoteObservable.connect("localhost", serverPort, Codecs.integer());
		Subscription sub = oc.subscribe();

        assertFalse(sub.isUnsubscribed());
		Thread.sleep(1000); // allow a few iterations
		sub.unsubscribe();
		Thread.sleep(1000); // allow time for unsubscribe to propagate
        assertTrue(sub.isUnsubscribed());
		Assert.assertEquals(true, sourceSubscriptionUnsubscribed.getValue());
	}
	
	
	@Test
	public void testUnsubscribeForChainedRemoteObservable() throws InterruptedException{
		
		// serve first node in chain
		final MutableReference<Boolean> sourceSubscriptionUnsubscribed = new MutableReference<Boolean>();
		PortSelectorWithinRange portSelector = new PortSelectorWithinRange(8000, 9000);
		Observable<Integer> os = Observable.create(new OnSubscribe<Integer>(){
			@Override
			public void call(Subscriber<? super Integer> subscriber) {
				int i=0;
				sourceSubscriptionUnsubscribed.setValue(subscriber.isUnsubscribed());
				while(!sourceSubscriptionUnsubscribed.getValue()){
					subscriber.onNext(i++);
					sourceSubscriptionUnsubscribed.setValue(subscriber.isUnsubscribed());
				}
			}
		}).subscribeOn(Schedulers.io());
		int serverPort = portSelector.acquirePort();
		RemoteObservable.serve(serverPort, os, Codecs.integer())
			.start();
		
		// serve second node in chain, using first node's observable
		Observable<Integer> oc1 = RemoteObservable.connect("localhost", serverPort, Codecs.integer());
		int serverPort2 = portSelector.acquirePort();
		RemoteObservable.serve(serverPort2, oc1, Codecs.integer())
			.start();
		
		// connect to second node
		Observable<Integer> oc2 = RemoteObservable.connect("localhost", serverPort2, Codecs.integer());
		
		Subscription subscription = oc2.subscribe();

		// check client subscription
        assertFalse(subscription.isUnsubscribed());
		
		Thread.sleep(1000); // allow a few iterations to complete
		
		// unsubscribe to client subscription
		subscription.unsubscribe();
		Thread.sleep(3000); // allow time for unsubscribe to propagate
		// check client
        assertTrue(subscription.isUnsubscribed());
		// check source
		Assert.assertEquals(true, sourceSubscriptionUnsubscribed.getValue());
	}
	
	@Test
	public void testSubscribeParametersByFilteringOnServer(){
		
		// setup
		Observable<Integer> os = Observable.range(0, 101);
		// serve
		PortSelectorWithinRange portSelector = new PortSelectorWithinRange(8000, 9000);
		int serverPort = portSelector.acquirePort();
		RemoteRxServer server = new RemoteRxServer.Builder()
			.port(serverPort)
			.addObservable(new RemoteObservableConfiguration.Builder<Integer>()
					.encoder(Codecs.integer())
					.observable(os)
					.serverSideFilter(ServerSideFilters.oddsAndEvens())
					.build())
			.build();
		server.start();
		
		// connect
		Map<String,String> subscribeParameters = new HashMap<String,String>();
		subscribeParameters.put("type", "even");
		
		Observable<Integer> oc = RemoteObservable.connect(new ConnectConfiguration.Builder<Integer>()
				.host("localhost")
				.port(serverPort)
				.subscribeParameters(subscribeParameters)
				.decoder(Codecs.integer())			
				.build())
			.getObservable();

		// assert
		MathObservable.sumInteger(oc).toBlockingObservable().forEach(new Action1<Integer>(){
			@Override
			public void call(Integer t1) {
				Assert.assertEquals(2550, t1.intValue()); // sum of number 0-100
			}
		});	
	}
	
	@Test
	public void testOnCompletedFromReplaySubject(){
		PublishSubject<Integer> subject = PublishSubject.create();
		subject.onNext(1);
		subject.onNext(2);
		subject.onNext(3);
		subject.onCompleted();
		// serve
		PortSelectorWithinRange portSelector = new PortSelectorWithinRange(8000, 9000);
		int serverPort = portSelector.acquirePort();
		RemoteRxServer server = new RemoteRxServer.Builder()
			.port(serverPort)
			.addObservable(new RemoteObservableConfiguration.Builder<Integer>()
					.encoder(Codecs.integer())
					.observable(subject)
					.serverSideFilter(ServerSideFilters.oddsAndEvens())
					.build())
			.build();
		server.start();
		// connect
		Observable<Integer> ro = RemoteObservable.connect("localhost", serverPort, Codecs.integer());
		final MutableReference<Boolean> completed = new MutableReference<Boolean>();
		ro.materialize().toBlockingObservable().forEach(new Action1<Notification<Integer>>(){
			@Override
			public void call(Notification<Integer> notification) {
				if (notification.isOnCompleted()){
					completed.setValue(true);
				}
			}
		});
		Assert.assertEquals(true, completed.getValue());
	}
	
}<|MERGE_RESOLUTION|>--- conflicted
+++ resolved
@@ -324,11 +324,7 @@
 			.getObservable();
 
 		// assert
-<<<<<<< HEAD
-		MathObservable.sumInteger(ro1).toBlockingObservable().forEach(new Action1<Integer>(){
-=======
         MathObservable.sumInteger(ro1).toBlockingObservable().forEach(new Action1<Integer>(){
->>>>>>> bbd39e36
 			@Override
 			public void call(Integer t1) {
 				Assert.assertEquals(5050, t1.intValue()); // sum of number 0-100
@@ -374,11 +370,7 @@
 		// connect
 		Observable<Integer> oc = RemoteObservable.connect("localhost", port, Codecs.integer());
 		// assert
-<<<<<<< HEAD
-		MathObservable.sumInteger(oc).toBlockingObservable().forEach(new Action1<Integer>(){
-=======
         MathObservable.sumInteger(oc).toBlockingObservable().forEach(new Action1<Integer>(){
->>>>>>> bbd39e36
 			@Override
 			public void call(Integer t1) {
 				Assert.assertEquals(20200, t1.intValue()); // sum of number 0-200
@@ -408,11 +400,7 @@
 		// connect
 		Observable<Integer> oc = RemoteObservable.connect("localhost", serverPort, Codecs.integer());
 		// assert
-<<<<<<< HEAD
-		MathObservable.sumInteger(oc).toBlockingObservable().forEach(new Action1<Integer>(){
-=======
         MathObservable.sumInteger(oc).toBlockingObservable().forEach(new Action1<Integer>(){
->>>>>>> bbd39e36
 			@Override
 			public void call(Integer t1) {
 				Assert.assertEquals(5050, t1.intValue()); // sum of number 0-100
@@ -451,11 +439,7 @@
 		// connect
 		Observable<Integer> oc = RemoteObservable.connect("localhost", serverPort, Codecs.integer());
 		// assert
-<<<<<<< HEAD
-		MathObservable.sumInteger(oc).toBlockingObservable().forEach(new Action1<Integer>(){
-=======
         MathObservable.sumInteger(oc).toBlockingObservable().forEach(new Action1<Integer>(){
->>>>>>> bbd39e36
 			@Override
 			public void call(Integer t1) {
 				Assert.assertEquals(45150, t1.intValue()); // sum of number 0-200
@@ -497,11 +481,7 @@
 		subject.onCompleted();
 		
 		// assert
-<<<<<<< HEAD
-		MathObservable.sumInteger(oc).toBlockingObservable().forEach(new Action1<Integer>(){
-=======
         MathObservable.sumInteger(oc).toBlockingObservable().forEach(new Action1<Integer>(){
->>>>>>> bbd39e36
 			@Override
 			public void call(Integer t1) {
 				Assert.assertEquals(80200, t1.intValue()); // sum of number 0-200
